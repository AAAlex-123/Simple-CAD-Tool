--- conflicted
+++ resolved
@@ -112,13 +112,8 @@
 		editorManager.addEditor(new Editor(this, editorNameGenerator.get()));
 	}
 
-<<<<<<< HEAD
 	private void removeActiveEditor() {
 		editorManager.removeActiveEditor();
-=======
-	private void removeEditor(Editor editor) {
-		editorManager.removeEditor(editor);
->>>>>>> 5f9322d7
 	}
 
 	/**
@@ -143,14 +138,7 @@
 		CLOSE {
 			@Override
 			protected void execute() {
-<<<<<<< HEAD
 				context.removeActiveEditor();
-=======
-				final Editor editor = context.getActiveEditor();
-				if (editor != null)
-					context.removeEditor(editor);
-
->>>>>>> 5f9322d7
 				context = null;
 			}
 		},
@@ -241,4 +229,4 @@
 				        JOptionPane.ERROR_MESSAGE);
 		}
 	}
-}
+}